{
  "name": "wt-tracker",
  "description": "High performance WebTorrent tracker",
  "version": "0.0.1",
  "license": "Apache-2.0",
  "author": "Novage",
  "homepage": "https://github.com/Novage/wt-tracker",
  "main": "dist/index.js",
  "types": "dist/index.d.ts",
  "engines": {
    "node": ">=10.0.0"
  },
  "bin": {
    "wt-tracker": "./bin/wt-tracker"
  },
  "keywords": [
    "p2p",
    "peer-to-peer",
    "webrtc",
    "torrent",
    "bittorrent",
    "bittorrent-tracker",
    "webtorrent",
    "tracker",
    "websockets"
  ],
  "scripts": {
    "start": "node ./dist/run-uws-tracker.js",
    "build": "npm run lint && npm run clean && npm run compile",
    "compile": "tsc",
    "lint": "tslint -c ./tslint.json -p ./tsconfig.tslint.json",
    "clean": "rimraf dist",
    "watch": "tsc --watch",
    "test": "npm run test:clean && npm run test:compile && npm run test:run",
    "test:run": "nyc mocha test_dist/**/*.test.js",
    "test:compile": "tsc --project tsconfig.test.json",
    "test:clean": "rimraf test_dist",
    "test:coverage": "nyc report --reporter=lcov --reporter=text",
    "test:coveralls": "nyc report --reporter=text-lcov | coveralls"
  },
  "repository": {
    "type": "git",
    "url": "https://github.com/Novage/wt-tracker.git"
  },
  "dependencies": {
    "debug": "^4.1.1",
    "uWebSockets.js": "github:uNetworking/uWebSockets.js#v15.8.0"
  },
  "devDependencies": {
    "@types/chai": "^4.1.7",
    "@types/debug": "^4.1.2",
    "@types/mocha": "^5.2.6",
    "@types/node": "^11.11.3",
    "@types/ws": "^6.0.1",
    "chai": "^4.2.0",
    "coveralls": "^3.0.3",
    "mocha": "^6.0.2",
    "nyc": "^13.3.0",
    "rimraf": "^2.6.3",
<<<<<<< HEAD
    "ts-mockito": "^2.3.1",
=======
>>>>>>> 2b4044d0
    "tslint": "^5.14.0",
    "tslint-sonarts": "^1.9.0",
    "typescript": "^3.3.3333",
    "ws": "^6.2.0"
  }
}<|MERGE_RESOLUTION|>--- conflicted
+++ resolved
@@ -57,10 +57,7 @@
     "mocha": "^6.0.2",
     "nyc": "^13.3.0",
     "rimraf": "^2.6.3",
-<<<<<<< HEAD
     "ts-mockito": "^2.3.1",
-=======
->>>>>>> 2b4044d0
     "tslint": "^5.14.0",
     "tslint-sonarts": "^1.9.0",
     "typescript": "^3.3.3333",
